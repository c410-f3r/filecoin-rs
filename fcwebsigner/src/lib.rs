--- conflicted
+++ resolved
@@ -4,14 +4,8 @@
 use fcsigner;
 use wasm_bindgen::prelude::*;
 
-<<<<<<< HEAD
-use bip39::{Mnemonic, Language, Seed};
-use secp256k1::{SecretKey, PublicKey};
-=======
 use bip39::{Language, Mnemonic, Seed};
 use secp256k1::{PublicKey, SecretKey};
-use tiny_hderive::bip32::ExtendedPrivKey;
->>>>>>> b6fcdd9a
 
 // When the `wee_alloc` feature is enabled, use `wee_alloc` as the global
 // allocator.
@@ -83,19 +77,12 @@
             let seed = Seed::new(&mnemonic, "");
 
             let keypair = Keypair {
-<<<<<<< HEAD
                 pubkey: String::from("We only have seed!"),
                 prvkey: String::from("We only have seed!"),
-                address: String::from("We only have seed!")
-=======
-                pubkey: utils::to_hex_string(&public_key.serialize_compressed()),
-                prvkey: utils::to_hex_string(&ext.secret()),
-                address: String::from("Address!"),
->>>>>>> b6fcdd9a
+                address: String::from("We only have seed!"),
             };
 
             return keypair;
-
         }
 
         Err(err) => {
